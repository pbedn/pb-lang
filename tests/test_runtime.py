--- conflicted
+++ resolved
@@ -428,22 +428,6 @@
         self.assertEqual(lines[1], "9")
         self.assertEqual(lines[2], "3.1415")
 
-<<<<<<< HEAD
-    def test_file_read_write(self):
-        code = (
-            "def main() -> int:\n"
-            "    f: file = open('tmp.txt', 'w')\n"
-            "    f.write('Hello!')\n"
-            "    f.close()\n"
-            "    f = open('tmp.txt', 'r')\n"
-            "    data: str = f.read()\n"
-            "    f.close()\n"
-            "    print(data)\n"
-            "    return 0\n"
-        )
-        output = compile_and_run(code)
-        self.assertEqual(output.strip(), "Hello!")
-=======
     def test_from_import_function(self):
         modules = {
             "mathlib": (
@@ -461,7 +445,21 @@
 
         output = compile_modules_and_run_main(modules)
         self.assertEqual(output.strip(), "5")
->>>>>>> 23b8b0f8
+    
+    def test_file_read_write(self):
+        code = (
+            "def main() -> int:\n"
+            "    f: file = open('tmp.txt', 'w')\n"
+            "    f.write('Hello!')\n"
+            "    f.close()\n"
+            "    f = open('tmp.txt', 'r')\n"
+            "    data: str = f.read()\n"
+            "    f.close()\n"
+            "    print(data)\n"
+            "    return 0\n"
+        )
+        output = compile_and_run(code)
+        self.assertEqual(output.strip(), "Hello!")
 
 
 class TestRefLangOutput(unittest.TestCase):
