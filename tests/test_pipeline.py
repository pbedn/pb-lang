--- conflicted
+++ resolved
@@ -266,7 +266,6 @@
         self.assertIn('bool x = list_bool_get(&flags, 0);', c_code)
         self.assertIn('pb_print_bool(x);', c_code)
 
-<<<<<<< HEAD
     def test_list_conversions(self):
         code = (
             "def main() -> int:\n"
@@ -292,7 +291,7 @@
         self.assertIn('list_str_set(&arr2, 0, pb_int_to_str(4));', c)
         self.assertIn('list_float_set(&arr3, 0, (double)(4));', c)
         self.assertIn('list_bool_set(&arr4, 0, (1 != 0));', c)
-=======
+
     def test_empty_list_assignment_pipeline(self):
         code = (
             "def main() -> int:\n"
@@ -306,7 +305,6 @@
         self.assertIn('List_int b = __tmp_list_', c_code)
         self.assertIn('list_int_set(&b, 0, 1);', c_code)
         self.assertIn('list_int_print(&b);', c_code)
->>>>>>> 3c31ee8d
 
     def test_set_literal(self):
         code = (
